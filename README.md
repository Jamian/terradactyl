<br/>
<img src="terradactyl/cartographer/static/img/terradactyl-logo.svg" width=175em></img>
<br/>
<br/>

[![Security Rating](https://sonarcloud.io/api/project_badges/measure?project=Jamian_terradactyl&metric=security_rating)](https://sonarcloud.io/summary/new_code?id=Jamian_terradactyl) [![Coverage](https://sonarcloud.io/api/project_badges/measure?project=Jamian_terradactyl&metric=coverage)](https://sonarcloud.io/summary/new_code?id=Jamian_terradactyl)

<h1>Terradactyl</h1>

Terradactyl provides a bird's eye view of your Terraform states by analysing your remote state files and parsing them into a Tinkerpop graph database. With this you can explore your state network, viewing individuals or identifiying dependencies. If you want to run a state, Terradactyl will even provide a path of dependencies to run first, based on their own, in order to get to where you want to be.

Initially this project was just a bit of fun to help identify the run order for states. It quickly became apparent though, that you can build out some really interesting visualizations and generate useful information about your Terraform real estate using the Terraform Cloud APIs and some state parsing.

:warning: Terradactyl currently only supports _Terraform Cloud_ as we rely heavily on their APIs to retrieve state revision history.

## Current Features

- Identifying state run orders (the order in which you must run all states, start to finish to get to the one you want. E.g. in a DR scenario or setting up a redundant environment).
- Visualizing State interactions/dependencies at the Terraform Cloud Organizational level. At a glance identify larger states, _Terraform version drift_.
- Exploration of individual states: viewing the local dependency networks, resource counts, growth over time.
- Identify redundant dependencies between states. This works by parsing state files (no actual resource data is stored other than some metadata like names, counts) and checking which data.terraform_remote_state namespaces are not used. \*This relies solely on the use of `terraform_remote_state` blocks. If you don't use these (against best practice) this functionality won't be accurate.

## Screenshots

Below show the two main screens - viewing your overall and individual state networks.

![Explore States](docs/images/screenshot-explore-states.png)
![View State](docs/images/screenshot-view-state.png)

## Local Development

### Putting it together

#### Install Requirements

1. Set up a Virtual Environemnt: `virtualenv -p python3 venv`
2. Install python dependencies: `pip install -r requirements.txt`
3. Install Docker - https://docs.docker.com/get-docker/

#### Running the Dev Environment
<<<<<<< HEAD

Required Environment Variables:
* TERRADACTYL_DJANGO_DEBUG
* DJANGO_SECRET_KEY
* TERRADACTYL_ENCRYPTED_CHAR_FIELD_KEY
* TERRADACTYL_ENCRYPTED_CHAR_FIELD_SALT

Commands:

=======
Environment Variables
```
export TERRADACTYL_DJANGO_DEBUG=True
export DJANGO_SECRET_KEY=supersecret
export TERRADACTYL_ENCRYPTED_CHAR_FIELD_KEY=oooimakey
export TERRADACTYL_ENCRYPTED_CHAR_FIELD_SALT=oooimasalt
```
>>>>>>> 06c090a6
1. Start redis - `brew services start redis`
2. Confirm redis working (will reply PONG): `redis-cli ping`
3. Start the TinkerPOP Gremlin server - `docker run -p 8182:8182 -d --name terradactyl-gremlin tinkerpop/gremlin-server:3.6`
4. Start the Django sync web worker: `cd terradactyl && python manage.py runserver`
5. Start the async worker: `cd terradactyl && celery -A terradactyl worker -l INFO`

## Known Issues

### Conditional Data Lookups

If a `data.terraform_remote_state` resource is created based on some condition, then the Terraform Remote State will not include the resource object when the condition evaluates to `false`. It will still however falsely identify it as a dependency on the resource that references it. In the following example, when `var.bob_required` is `false` then the data lookup `bob_ross` is not created. It is still however a dependency in the Terraform state within the `painting.this` definition.

```
data "terraform_remote_state" "bob_ross" {
  count   = var.bob_required ? 1 : 0
  backend = "remote"
  config = {
    organization = "JamieCo"
    workspaces = {
      name = "bob_ross_painter"
    }
  }
}

resource "painting" "this" {
    objects = var.bob_required ? [data.terraform_remote_state.bob_ross.outputs.happy_little_tree] : []
}
```

The state json will look something like this, note the value in the dependencies list.

```
{
    "version": 4,
    "terraform_version": "1.2.1",
    "serial": 1,
    "lineage": "d08f55c8-bf62-4552-a728-1e86f98500c3",
    "resources": [
        {
            "mode": "managed",
            "type": "painting",
            "name": "this",
            "provider": "provider[\"registry.terraform.io/jamie/bob_ross_painting\"]",
            "instances": [
                {
                    "schema_version": 0,
                    "attributes": {
                        "objects": []
                    },
                    "sensitive_attributes": [],
                    "private": "xXXXxX==",
                    "dependencies": [
                        "data.terraform_remote_state.bob_ross"
                    ]
                }
            ]
        }
    ]
}
```<|MERGE_RESOLUTION|>--- conflicted
+++ resolved
@@ -38,8 +38,6 @@
 3. Install Docker - https://docs.docker.com/get-docker/
 
 #### Running the Dev Environment
-<<<<<<< HEAD
-
 Required Environment Variables:
 * TERRADACTYL_DJANGO_DEBUG
 * DJANGO_SECRET_KEY
@@ -47,16 +45,6 @@
 * TERRADACTYL_ENCRYPTED_CHAR_FIELD_SALT
 
 Commands:
-
-=======
-Environment Variables
-```
-export TERRADACTYL_DJANGO_DEBUG=True
-export DJANGO_SECRET_KEY=supersecret
-export TERRADACTYL_ENCRYPTED_CHAR_FIELD_KEY=oooimakey
-export TERRADACTYL_ENCRYPTED_CHAR_FIELD_SALT=oooimasalt
-```
->>>>>>> 06c090a6
 1. Start redis - `brew services start redis`
 2. Confirm redis working (will reply PONG): `redis-cli ping`
 3. Start the TinkerPOP Gremlin server - `docker run -p 8182:8182 -d --name terradactyl-gremlin tinkerpop/gremlin-server:3.6`
